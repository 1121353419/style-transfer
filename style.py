"""
style.py - An implementation of "A Neural Algorithm of Artistic Style"
by L. Gatys, A. Ecker, and M. Bethge. http://arxiv.org/abs/1508.06576.

authors: Frank Liu - frank@frankzliu.com
         Dylan Paiton - dpaiton@gmail.com
last modified: 09/25/2015

Redistribution and use in source and binary forms, with or without
modification, are permitted provided that the following conditions are met:
    * Redistributions of source code must retain the above copyright
      notice, this list of conditions and the following disclaimer.
    * Redistributions in binary form must reproduce the above copyright
      notice, this list of conditions and the following disclaimer in the
      documentation and/or other materials provided with the distribution.
    * Neither the name of the Frank Liu (fzliu) nor the
      names of its contributors may be used to endorse or promote products
      derived from this software without specific prior written permission.
THIS SOFTWARE IS PROVIDED BY THE COPYRIGHT HOLDERS AND CONTRIBUTORS "AS IS" AND
ANY EXPRESS OR IMPLIED WARRANTIES, INCLUDING, BUT NOT LIMITED TO, THE IMPLIED
WARRANTIES OF MERCHANTABILITY AND FITNESS FOR A PARTICULAR PURPOSE ARE
DISCLAIMED. IN NO EVENT SHALL Frank Liu (fzliu) BE LIABLE FOR ANY
DIRECT, INDIRECT, INCIDENTAL, SPECIAL, EXEMPLARY, OR CONSEQUENTIAL DAMAGES
(INCLUDING, BUT NOT LIMITED TO, PROCUREMENT OF SUBSTITUTE GOODS OR SERVICES;
LOSS OF USE, DATA, OR PROFITS; OR BUSINESS INTERRUPTION) HOWEVER CAUSED AND
ON ANY THEORY OF LIABILITY, WHETHER IN CONTRACT, STRICT LIABILITY, OR TORT
(INCLUDING NEGLIGENCE OR OTHERWISE) ARISING IN ANY WAY OUT OF THE USE OF THIS
SOFTWARE, EVEN IF ADVISED OF THE POSSIBILITY OF SUCH DAMAGE.

TODOs:
  - Verify model_WEIGHTS is working as expected
  - Add progress bar for minimize call
"""

# system imports
import argparse
import logging
import os
import sys
import timeit

# library imports
import caffe
import numpy as np
from scipy.fftpack import ifftn
from scipy.linalg.blas import sgemm
from scipy.misc import imsave
from scipy.optimize import minimize
from skimage.transform import rescale

try:
    import progressbar as pb
    gradIter = 0
    pbar = pb.ProgressBar()
    USE_PROGRESSBAR = True
except:
    USE_PROGRESSBAR = False 

# logging
LOG_FORMAT = "%(filename)s:%(funcName)s:%(asctime)s.%(msecs)03d -- %(message)s"

# paths for Caffe and models
CAFFE_ROOT = os.path.abspath(os.path.join(os.path.dirname(caffe.__file__), "..", ".."))
MEAN_PATH = os.path.join(CAFFE_ROOT, "python", "caffe", "imagenet", "ilsvrc_2012_mean.npy")

# numeric constants
INF = np.float32(np.inf)
STYLE_SCALE = 1.0

# weights for the individual models
VGG_WEIGHTS = {"content": {"conv4_2": 1},
               "style": {"conv1_1": 0.2,
                         "conv2_1": 0.2,
                         "conv3_1": 0.2,
                         "conv4_1": 0.2,
                         "conv5_1": 0.2}}
GOOGLENET_WEIGHTS = {"content": {"inception_3a/output": 1},
                     "style": {"conv1/7x7_s2": 0.1,
                               "conv2/3x3": 0.1,
                               "inception_3a/output": 0.1,
                               "inception_3b/output": 0.1,
                               "inception_4a/output": 0.1,
                               "inception_4b/output": 0.1,
                               "inception_4c/output": 0.1,
                               "inception_4d/output": 0.1,
                               "inception_5a/output": 0.1,
                               "inception_5b/output": 0.1}}
CAFFENET_WEIGHTS = {"content": {"conv3": 1},
                    "style": {"conv1": 0.2,
                              "conv2": 0.2,
                              "conv3": 0.2,
                              "conv4": 0.2,
                              "conv5": 0.2}}

# argparse
parser = argparse.ArgumentParser(description="Transfer the style of one image to another.",
                                 usage="style.py -s <style_image> -c <content_image>")
parser.add_argument("-s", "--style-img", type=str, required=True, help="input style (art) image")
parser.add_argument("-c", "--content-img", type=str, required=True, help="input content image")
parser.add_argument("-g", "--gpu-id", default=-1, type=int, required=False, help="GPU device number")
parser.add_argument("-m", "--model", default="googlenet", type=str, required=False, help="model to use")
parser.add_argument("-i", "--init", default="content", type=str, required=False, help="initialization strategy")
parser.add_argument("-r", "--ratio", default="1e5", type=str, required=False, help="style-to-content ratio")
parser.add_argument("-n", "--num-iters", default=500, type=int, required=False, help="L-BFGS iterations")
parser.add_argument("-l", "--length", default=640, type=float, required=False, help="maximum image length")
parser.add_argument("-v", "--verbose", action="store_true", required=False, help="print minimization outputs")
parser.add_argument("-o", "--output", default=None, required=False, help="output path")


def _compute_style_grad(F, G, G_style, layer):
    """
        Computes style gradient and loss from activation features.
    """

    # compute loss and gradient
    (Fl, Gl) = (F[layer], G[layer])
    c = Fl.shape[0]**-2 * Fl.shape[1]**-2
    El = Gl - G_style[layer]
    loss = c/4 * (El**2).sum()
    grad = c * sgemm(1.0, El, Fl) * (Fl>0)

    grad /= np.nextafter(np.abs(grad).sum(), INF)

    return loss, grad

def _compute_content_grad(F, F_content, layer):
    """
        Computes content gradient and loss from activation features.
    """

    # compute loss and gradient
    Fl = F[layer]
    El = Fl - F_content[layer]
    loss = (El**2).sum() / 2
    grad = El * (Fl>0)

    grad /= np.nextafter(np.abs(grad).sum(), INF)

    return loss, grad

def _compute_reprs(net_in, net, layers_style, layers_content, gram_scale=1):
    """
        Computes representation matrices for an image.
    """

    # copy data and forward pass
    (repr_s, repr_c) = ({}, {})
    net.blobs["data"].data[0] = net_in
    net.forward(end=net.params.keys()[-1])

    # loop through combined set of layers
    for layer in set(layers_style)|set(layers_content):
        F = net.blobs[layer].data[0].copy()
        F.shape = (F.shape[0], -1)
        repr_c[layer] = F
        if layer in layers_style:
            repr_s[layer] = sgemm(gram_scale, F, F.T)

    return repr_s, repr_c

def style_optfn(x, net, weights, reprs, ratio):
    """
        Style transfer optimization callback for scipy.optimize.minimize().
    """

    # update params
    layers_all = net.params.keys()[::-1]
    layers_style = weights["style"].keys()
    layers_content = weights["content"].keys()
    net_in = x.reshape(net.blobs["data"].data.shape[1:])

    # compute representations
    (G_style, F_content) = reprs
    (G, F) = _compute_reprs(net_in, net, layers_style, layers_content)

    # backprop by layer
    loss = 0
    net.blobs[layers_all[-1]].diff[:] = 0
    for i, layer in enumerate(layers_all):
        next_layer = None if i == len(layers_all)-1 else layers_all[i+1]
        grad = net.blobs[layer].diff[0]

        # style contribution
        if layer in layers_style:
            wl = weights["style"][layer]
            (l, g) = _compute_style_grad(F, G, G_style, layer)
            loss += ratio * wl * l
            grad += ratio * wl * g.reshape(grad.shape)

        # content contribution
        if layer in layers_content:
            wl = weights["content"][layer]
            (l, g) = _compute_content_grad(F, F_content, layer)
            loss += wl * l
            grad += wl * g.reshape(grad.shape)

        # compute gradient
        net.backward(start=layer, end=next_layer)
        if next_layer is None:
            grad = net.blobs["data"].diff[0]
        else:
            grad = net.blobs[next_layer].diff[0]

    # format gradient for minimize() function
    grad = grad.flatten().astype(np.float64)

    return loss, grad

def progress_callback(Xi):
    global gradIter
    global pbar
    try:
        pbar.update(gradIter)
    except:
        pbar.finished = True
    gradIter += 1

class StyleTransfer(object):
    """
        Style transfer class.
    """

    def __init__(self, model_name):
        """
            Initialize the model used for style transfer.

            :param str model_name:
                Model to use.

            :param tuple scale_output:
                Output scale to use.
        """

<<<<<<< HEAD
        base_path = os.path.join("models", model_name)

=======
>>>>>>> e8c0a148
        # googlenet
        if model_name == "googlenet":
            model_file = os.path.join(MODEL_DIR, model_name, "deploy.prototxt")
            pretrained_file = os.path.join(MODEL_DIR, model_name, "bvlc_googlenet.caffemodel")
            weights = GOOGLENET_WEIGHTS

        # vgg net
        elif model_name == "vgg":
            model_file = os.path.join(MODEL_DIR, model_name, "VGG_ILSVRC_19_layers_deploy.prototxt")
            pretrained_file = os.path.join(MODEL_DIR, model_name, "VGG_ILSVRC_19_layers.caffemodel")
            weights = VGG_WEIGHTS

        # default (caffenet)
        else:
            model_file = os.path.join(MODEL_DIR, model_name, "deploy.prototxt")
            pretrained_file = os.path.join(MODEL_DIR, model_name, "bvlc_reference_caffenet.caffemodel")
            weights = CAFFENET_WEIGHTS

        # load model and scale factors
        self.load_model(model_file, pretrained_file)
        self.weights = weights.copy()


    def load_model(self, model_file, pretrained_file):
        """
            Loads specified model from caffe install (see caffe docs).

            :param str model_file:
                Path to model protobuf.

            :param str pretrained_file:
                Path to pretrained caffe model.
        """

<<<<<<< HEAD
        # load net (supressing stderr output)
=======
        assert(os.path.isfile(model_file))
        assert(os.path.isfile(pretrained_file))

        # load net (supressing output)
>>>>>>> e8c0a148
        out_orig = os.dup(2)
        null_fds = os.open(os.devnull, os.O_RDWR)
        os.dup2(null_fds, 2)
        net = caffe.Net(model_file, pretrained_file, caffe.TEST)
        os.dup2(out_orig, 2)
        os.close(null_fds)

        # all models used are trained on imagenet data
        transformer = caffe.io.Transformer({"data": net.blobs["data"].data.shape})
        transformer.set_mean("data", np.load(MEAN_PATH).mean(1).mean(1))
        transformer.set_channel_swap("data", (2,1,0))
        transformer.set_transpose("data", (2,0,1))
        transformer.set_raw_scale("data", 255)

        # add net parameters
        self.net = net
        self.transformer = transformer

    def save_generated(self, path):
        """
            Saves the generated image (net input, after optimization).

            :param str path:
                Output path.
        """

        # check output directory
        if os.path.dirname(path):
            if not os.path.exists(os.path.dirname(path)):
                os.makedirs(os.path.dirname(path))

        # deprocess the generated image and save it
        img = self.transformer.deprocess("data", self.net.blobs["data"].data)
        imsave(path, (255*img).astype(np.uint8))
    
    def _rescale_net(self, img):
        """
            Rescales the network to fit a particular image.
        """

        # get new dimensions and rescale net + transformer
        new_dims = (1, img.shape[2]) + img.shape[:2]
        self.net.blobs["data"].reshape(*new_dims)
        self.transformer.inputs["data"] = new_dims

    def _make_noise_input(self, init):
        """
            Creates an initial input (generated) image.
        """

        # specify dimensions and create grid in Fourier domain
        dims = tuple(self.net.blobs["data"].data.shape[2:]) + \
               (self.net.blobs["data"].data.shape[1], )
        grid = np.mgrid[0:dims[0], 0:dims[1]]

        # create frequency representation for pink noise
        Sf = (grid[0] - (dims[0]-1)/2.0) ** 2 + \
             (grid[1] - (dims[1]-1)/2.0) ** 2
        Sf[np.where(Sf == 0)] = 1
        Sf = np.sqrt(Sf)
        Sf = np.dstack((Sf**int(init),)*dims[2])

        # apply ifft to create pink noise and normalize
        ifft_kernel = np.cos(2*np.pi*np.random.randn(*dims)) + \
                      1j*np.sin(2*np.pi*np.random.randn(*dims))
        img_noise = np.abs(ifftn(Sf * ifft_kernel))
        img_noise -= img_noise.min()
        img_noise /= img_noise.max()

        # preprocess the pink noise image
        x0 = self.transformer.preprocess("data", img_noise)

        return x0

    def transfer_style(self, img_style, img_content, length=640,
                       ratio=1e5, n_iter=500, init="-1", verbose=False):
        """
            Transfers the style of the artwork to the input image.

            :param numpy.ndarray img_style:
                A style image with the desired target style.

            :param numpy.ndarray img_content:
                A content image in 8-bit, RGB format.
        """

        # rescale the images
        scale = length / float(max(img_style.shape[:2]))
        img_style = rescale(img_style, STYLE_SCALE*scale, order=3)
        scale = length / float(max(img_content.shape[:2]))
        img_content = rescale(img_content, scale, order=3)

        # compute style representations
        self._rescale_net(img_content)
        layers = self.weights["style"].keys()
        net_in = self.transformer.preprocess("data", img_style)
        gram_scale = float(img_content.size)/img_style.size
        G_style = _compute_reprs(net_in, self.net, layers, [],
                                 gram_scale=gram_scale)[0]

        # compute content representations
        self._rescale_net(img_content)
        layers = self.weights["content"].keys()
        net_in = self.transformer.preprocess("data", img_content)
        F_content = _compute_reprs(net_in, self.net, [], layers)[1]

        # generate initial net input
        # "content" = content image, see kaishengtai/neuralart
        if init == "content":
            img0 = self.transformer.preprocess("data", img_content)
        elif isinstance(init, np.ndarray):
            img0 = self.transformer.preprocess("data", init)
        else:
            img0 = self._make_noise_input(init)

        # compute data bounds
        data_min = -self.transformer.mean["data"][:,0,0]
        data_max = data_min + self.transformer.raw_scale["data"]
        data_bounds = [(data_min[0], data_max[0])]*(img0.size/3) + \
                      [(data_min[1], data_max[1])]*(img0.size/3) + \
                      [(data_min[2], data_max[2])]*(img0.size/3)

        # perform optimization
<<<<<<< HEAD
        reprs = (G_style, F_content)
        minfn_args = (self.net, self.weights, reprs, ratio)
        return minimize(style_optfn, img0.flatten(), args=minfn_args, 
                        method="L-BFGS-B", jac=True, bounds=data_bounds, 
                        options={"maxiter": n_iter, "iprint": 1}).nit

=======
        minfn_args = (self.net, self.weights, G_style, F_content, ratio)
        grad_method = "L-BFGS-B"

        if USE_PROGRESSBAR and not verbose:
            global pbar
            pbar.widgets = ['Progress: ', 
                pb.Percentage(), ' ', pb.Bar(marker=pb.AnimatedMarker()),
                ' ', pb.ETA()]
            pbar.maxval = n_iter
            pbar.start()
            return minimize(style_optfn, img0.flatten(), callback=progress_callback,
                            args=minfn_args, method=grad_method, jac=True, bounds=data_bounds,
                            options={"maxiter": n_iter, "disp": verbose}).nit
        else:
            if not verbose: print "Progress display requires the progressbar library."
            return minimize(style_optfn, img0.flatten(), args=minfn_args, 
                            method=grad_method, jac=True, bounds=data_bounds, 
                            options={"maxiter": n_iter, "disp": verbose}).nit
>>>>>>> e8c0a148

if __name__ == "__main__":
    args = parser.parse_args()

    # logging
    level = logging.INFO if args.verbose else logging.DEBUG
    logging.basicConfig(format=LOG_FORMAT, datefmt="%H:%M:%S", level=level)
    logging.info("Starting style transfer.")

    # set GPU/CPU mode
    if args.gpu_id == -1:
        caffe.set_mode_cpu()
        logging.info("Running net on CPU.")
    else:
        caffe.set_device(args.gpu_id)
        caffe.set_mode_gpu()
        logging.info("Running net on GPU {0}.".format(args.gpu_id))

    # load images
    img_style = caffe.io.load_image(args.style_img)
    img_content = caffe.io.load_image(args.content_img)
    logging.info("Successfully loaded images.")
    
    # artistic style class
    st = StyleTransfer(args.model.lower())
    logging.info("Successfully loaded model {0}.".format(args.model))

    # perform style transfer
    if not args.verbose: print "Creating art takes time..."
    start = timeit.default_timer()
    n_iters = st.transfer_style(img_style, img_content, length=args.length, 
                                init=args.init, ratio=np.float(args.ratio), 
                                n_iter=args.num_iters, verbose=args.verbose)
    end = timeit.default_timer()
    logging.info("Ran {0} iterations in {1:.0f}s.".format(n_iters, end-start))
    if USE_PROGRESSBAR and not args.verbose:
        pbar.finish()


    # output path
    if args.output is not None:
        out_path = args.output
    else:
        out_path_fmt = (os.path.splitext(os.path.split(args.style_img)[1])[0], 
                        os.path.splitext(os.path.split(args.content_img)[1])[0], 
                        args.model, args.init, args.ratio, args.num_iters)
        out_path = "outputs/{0}-{1}-{2}-{3}-{4}-{5}.jpg".format(*out_path_fmt)

    # DONE!
    st.save_generated(out_path)
    logging.info("Output saved to {0}.".format(out_path))<|MERGE_RESOLUTION|>--- conflicted
+++ resolved
@@ -29,7 +29,6 @@
 
 TODOs:
   - Verify model_WEIGHTS is working as expected
-  - Add progress bar for minimize call
 """
 
 # system imports
@@ -42,19 +41,13 @@
 # library imports
 import caffe
 import numpy as np
+import progressbar as pb
 from scipy.fftpack import ifftn
 from scipy.linalg.blas import sgemm
 from scipy.misc import imsave
 from scipy.optimize import minimize
 from skimage.transform import rescale
 
-try:
-    import progressbar as pb
-    gradIter = 0
-    pbar = pb.ProgressBar()
-    USE_PROGRESSBAR = True
-except:
-    USE_PROGRESSBAR = False 
 
 # logging
 LOG_FORMAT = "%(filename)s:%(funcName)s:%(asctime)s.%(msecs)03d -- %(message)s"
@@ -74,7 +67,8 @@
                          "conv3_1": 0.2,
                          "conv4_1": 0.2,
                          "conv5_1": 0.2}}
-GOOGLENET_WEIGHTS = {"content": {"inception_3a/output": 1},
+GOOGLENET_WEIGHTS = {"content": {"inception_3a/output": 0.5,
+                                 "inception_3b/output": 0.5},
                      "style": {"conv1/7x7_s2": 0.1,
                                "conv2/3x3": 0.1,
                                "inception_3a/output": 0.1,
@@ -98,7 +92,7 @@
 parser.add_argument("-s", "--style-img", type=str, required=True, help="input style (art) image")
 parser.add_argument("-c", "--content-img", type=str, required=True, help="input content image")
 parser.add_argument("-g", "--gpu-id", default=-1, type=int, required=False, help="GPU device number")
-parser.add_argument("-m", "--model", default="googlenet", type=str, required=False, help="model to use")
+parser.add_argument("-m", "--model", default="vgg", type=str, required=False, help="model to use")
 parser.add_argument("-i", "--init", default="content", type=str, required=False, help="initialization strategy")
 parser.add_argument("-r", "--ratio", default="1e5", type=str, required=False, help="style-to-content ratio")
 parser.add_argument("-n", "--num-iters", default=500, type=int, required=False, help="L-BFGS iterations")
@@ -119,8 +113,6 @@
     loss = c/4 * (El**2).sum()
     grad = c * sgemm(1.0, El, Fl) * (Fl>0)
 
-    grad /= np.nextafter(np.abs(grad).sum(), INF)
-
     return loss, grad
 
 def _compute_content_grad(F, F_content, layer):
@@ -133,8 +125,6 @@
     El = Fl - F_content[layer]
     loss = (El**2).sum() / 2
     grad = El * (Fl>0)
-
-    grad /= np.nextafter(np.abs(grad).sum(), INF)
 
     return loss, grad
 
@@ -206,21 +196,26 @@
 
     return loss, grad
 
-def progress_callback(Xi):
-    global gradIter
+def progress_cbfn(Xi):
+    """
+        Callback function to update the progress bar.
+    """
+    global grad_iter
     global pbar
+
+    # update
     try:
-        pbar.update(gradIter)
+        pbar.update(grad_iter)
     except:
         pbar.finished = True
-    gradIter += 1
+    grad_iter += 1
 
 class StyleTransfer(object):
     """
         Style transfer class.
     """
 
-    def __init__(self, model_name):
+    def __init__(self, model_name, use_pbar=True):
         """
             Initialize the model used for style transfer.
 
@@ -231,33 +226,50 @@
                 Output scale to use.
         """
 
-<<<<<<< HEAD
         base_path = os.path.join("models", model_name)
 
-=======
->>>>>>> e8c0a148
         # googlenet
         if model_name == "googlenet":
-            model_file = os.path.join(MODEL_DIR, model_name, "deploy.prototxt")
-            pretrained_file = os.path.join(MODEL_DIR, model_name, "bvlc_googlenet.caffemodel")
+            model_file = os.path.join(base_path, "deploy.prototxt")
+            pretrained_file = os.path.join(base_path, "bvlc_googlenet.caffemodel")
             weights = GOOGLENET_WEIGHTS
 
         # vgg net
         elif model_name == "vgg":
-            model_file = os.path.join(MODEL_DIR, model_name, "VGG_ILSVRC_19_layers_deploy.prototxt")
-            pretrained_file = os.path.join(MODEL_DIR, model_name, "VGG_ILSVRC_19_layers.caffemodel")
+            model_file = os.path.join(base_path, "VGG_ILSVRC_19_layers_deploy.prototxt")
+            pretrained_file = os.path.join(base_path, "VGG_ILSVRC_19_layers.caffemodel")
             weights = VGG_WEIGHTS
 
         # default (caffenet)
         else:
-            model_file = os.path.join(MODEL_DIR, model_name, "deploy.prototxt")
-            pretrained_file = os.path.join(MODEL_DIR, model_name, "bvlc_reference_caffenet.caffemodel")
+            model_file = os.path.join(base_path, "deploy.prototxt")
+            pretrained_file = os.path.join(base_path, "bvlc_reference_caffenet.caffemodel")
             weights = CAFFENET_WEIGHTS
 
         # load model and scale factors
         self.load_model(model_file, pretrained_file)
         self.weights = weights.copy()
 
+        # use progress bar
+        if use_pbar:
+            self.grad_iter = 0
+
+            # create progressbar
+            pbar = pb.ProgressBar()
+            pbar.widgets = ["Optimizing: ", pb.Percentage(), 
+                            " ", pb.Bar(marker=pb.AnimatedMarker()),
+                            " ", pb.ETA()]
+            self.pbar = pbar
+
+            # progressbar callback
+            def pbar_cbfn(xk):
+                self.grad_iter += 1
+                self.pbar.update(self.grad_iter)
+            self.pbar_cbfn = pbar_cbfn
+
+        else:
+            self.pbar = None
+
 
     def load_model(self, model_file, pretrained_file):
         """
@@ -270,14 +282,10 @@
                 Path to pretrained caffe model.
         """
 
-<<<<<<< HEAD
-        # load net (supressing stderr output)
-=======
         assert(os.path.isfile(model_file))
         assert(os.path.isfile(pretrained_file))
 
-        # load net (supressing output)
->>>>>>> e8c0a148
+        # load net (supressing stderr output)
         out_orig = os.dup(2)
         null_fds = os.open(os.devnull, os.O_RDWR)
         os.dup2(null_fds, 2)
@@ -400,34 +408,25 @@
                       [(data_min[1], data_max[1])]*(img0.size/3) + \
                       [(data_min[2], data_max[2])]*(img0.size/3)
 
-        # perform optimization
-<<<<<<< HEAD
-        reprs = (G_style, F_content)
-        minfn_args = (self.net, self.weights, reprs, ratio)
-        return minimize(style_optfn, img0.flatten(), args=minfn_args, 
-                        method="L-BFGS-B", jac=True, bounds=data_bounds, 
-                        options={"maxiter": n_iter, "iprint": 1}).nit
-
-=======
-        minfn_args = (self.net, self.weights, G_style, F_content, ratio)
+        # optimization params
         grad_method = "L-BFGS-B"
-
-        if USE_PROGRESSBAR and not verbose:
-            global pbar
-            pbar.widgets = ['Progress: ', 
-                pb.Percentage(), ' ', pb.Bar(marker=pb.AnimatedMarker()),
-                ' ', pb.ETA()]
-            pbar.maxval = n_iter
-            pbar.start()
-            return minimize(style_optfn, img0.flatten(), callback=progress_callback,
-                            args=minfn_args, method=grad_method, jac=True, bounds=data_bounds,
-                            options={"maxiter": n_iter, "disp": verbose}).nit
+        minfn_args = {
+            "args": (self.net, self.weights, (G_style, F_content), ratio),
+            "method": grad_method, "jac": True, "bounds": data_bounds,
+            "options": {"maxiter": n_iter, "disp": verbose}
+        }
+
+        # optimize
+        if self.pbar is not None and not verbose:
+            print("Creating art takes time...")
+            self.pbar.start()
+            self.pbar.maxval = n_iter
+            minfn_args["callback"] = self.pbar_cbfn
+            res = minimize(style_optfn, img0.flatten(), **minfn_args).nit
+            self.pbar.finish()
+            return res
         else:
-            if not verbose: print "Progress display requires the progressbar library."
-            return minimize(style_optfn, img0.flatten(), args=minfn_args, 
-                            method=grad_method, jac=True, bounds=data_bounds, 
-                            options={"maxiter": n_iter, "disp": verbose}).nit
->>>>>>> e8c0a148
+            return minimize(style_optfn, img0.flatten(), **minfn_args).nit
 
 if __name__ == "__main__":
     args = parser.parse_args()
@@ -452,20 +451,16 @@
     logging.info("Successfully loaded images.")
     
     # artistic style class
-    st = StyleTransfer(args.model.lower())
+    st = StyleTransfer(args.model.lower(), use_pbar=True)
     logging.info("Successfully loaded model {0}.".format(args.model))
 
     # perform style transfer
-    if not args.verbose: print "Creating art takes time..."
     start = timeit.default_timer()
     n_iters = st.transfer_style(img_style, img_content, length=args.length, 
                                 init=args.init, ratio=np.float(args.ratio), 
                                 n_iter=args.num_iters, verbose=args.verbose)
     end = timeit.default_timer()
     logging.info("Ran {0} iterations in {1:.0f}s.".format(n_iters, end-start))
-    if USE_PROGRESSBAR and not args.verbose:
-        pbar.finish()
-
 
     # output path
     if args.output is not None:
